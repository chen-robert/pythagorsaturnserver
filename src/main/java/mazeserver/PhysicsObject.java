package mazeserver;

import java.util.*;

/**
 * Created by finnb on 7/23/16.
 */

public class PhysicsObject {

    private Vector2 _position;
    private Vector2 _velocity;
    private Vector2 _acceleration;
    private float _elasticity; // 0-1, 0=Absorbs all impacts, 1=No energy absorbed during collision
    private float _gravity; // 0-1, 0=None, 1=Full

<<<<<<< HEAD
    /*
=======

>>>>>>> a3c40569
    public PhysicsObject(Vector2 position, float elasticity, float gravity)
    {
        _position = position;
        _velocity = Vector2.ZERO;
        _acceleration = Vector2.ZERO;
        _elasticity = elasticity;
        _gravity = gravity;
    }

    public PhysicsObject(Vector2 position, Vector2 velocity, float elasticity, float gravity)
    {
        _position = position;
        _velocity = velocity;
        _acceleration = Vector2.ZERO;
        _elasticity = elasticity;
        _gravity = gravity;
    }
    */
    public PhysicsObject(Vector2 position, Vector2 velocity, Vector2 acceleration, float elasticity, float gravity)
    {
        _position = position;
        _velocity = velocity;
        _acceleration = acceleration;
        _elasticity = elasticity;
        _gravity = gravity;
    }


    public void update(List<Object> objectList)
    {
        handleAcceleration();
        handleGravity();
        handleVelocity();
        handleCollisions(objectList);
    }

    public void handleCollisions(List<Object> objectList)
    {
        System.out.println("Override PhysicsObject.handleCollisions() to use a type specific collision handler.");
    }

    public static void handleCollisionCircleCircle(Circle circle1, Circle circle2)
    {

    }

    public static void handleCollisionCircleSquare(Circle circle, Square square)
    {

    }

    private void handleAcceleration()
    {
        _velocity.add(_acceleration);
    }

    private void handleGravity()
    {
        if (_gravity > 0)
        {
            _velocity.changeY(-1 * _gravity);
        }
    }

    private void handleVelocity()
    {
        _position.add(_velocity);
    }

    public Vector2 getPosition()
    {
        return _position;
    }

    public Vector2 setPosition(Vector2 position)
    {
        _position = position;
        return _position;
    }

    public Vector2 changePosition(Vector2 position)
    {
        _position.add(position);
        return _position;
    }

    public Vector2 getVelocity()
    {
        return _velocity;
    }

    public Vector2 setVelocity(Vector2 velocity)
    {
        _velocity = velocity;
        return _velocity;
    }

    public Vector2 changeVelocity(Vector2 velocity)
    {
        _velocity.add(velocity);
        return _velocity;
    }

    public Vector2 getAcceleration()
    {
        return _acceleration;
    }

    public Vector2 setAcceleration(Vector2 acceleration)
    {
        _acceleration = acceleration;
        return _acceleration;
    }

    public Vector2 changeAcceleration(Vector2 acceleration)
    {
        _acceleration.add(acceleration);
        return _acceleration;
    }

    public float getElasticity()
    {
        return _elasticity;
    }

    public void setElasticity(float elasticity)
    {
        _elasticity = Math.max(0, Math.min(1, elasticity));;
        return elasticity;
    }

    public float getGravity()
    {
        return _gravity;
    }

    public float setGravity(float gravity)
    {
        _gravity = Math.max(0, Math.min(1, gravity));;
        return _gravity;
    }
}<|MERGE_RESOLUTION|>--- conflicted
+++ resolved
@@ -14,11 +14,7 @@
     private float _elasticity; // 0-1, 0=Absorbs all impacts, 1=No energy absorbed during collision
     private float _gravity; // 0-1, 0=None, 1=Full
 
-<<<<<<< HEAD
     /*
-=======
-
->>>>>>> a3c40569
     public PhysicsObject(Vector2 position, float elasticity, float gravity)
     {
         _position = position;
